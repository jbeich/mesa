--- conflicted
+++ resolved
@@ -50,10 +50,6 @@
 
 #include "main/imports.h"
 #include "common_x86_asm.h"
-<<<<<<< HEAD
-#include "main/imports.h"
-=======
->>>>>>> 32ef6e75
 
 
 int _mesa_x86_cpu_features = 0;
