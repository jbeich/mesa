--- conflicted
+++ resolved
@@ -65,11 +65,7 @@
 /**
  * Up to nine instructions per tex unit, plus fog, specular color.
  */
-<<<<<<< HEAD
-#define MAX_INSTRUCTIONS ((MAX_TEXTURE_UNITS * 9) + 12)
-=======
-#define MAX_INSTRUCTIONS ((MAX_TEXTURE_COORD_UNITS * 4) + 12)
->>>>>>> 1fad6ccb
+#define MAX_INSTRUCTIONS ((MAX_TEXTURE_COORD_UNITS * 9) + 12)
 
 #define DISASSEM (MESA_VERBOSE & VERBOSE_DISASSEM)
 
