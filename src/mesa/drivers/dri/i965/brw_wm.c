/*
 * Copyright (C) Intel Corp.  2006.  All Rights Reserved.
 * Intel funded Tungsten Graphics to
 * develop this 3D driver.
 *
 * Permission is hereby granted, free of charge, to any person obtaining
 * a copy of this software and associated documentation files (the
 * "Software"), to deal in the Software without restriction, including
 * without limitation the rights to use, copy, modify, merge, publish,
 * distribute, sublicense, and/or sell copies of the Software, and to
 * permit persons to whom the Software is furnished to do so, subject to
 * the following conditions:
 *
 * The above copyright notice and this permission notice (including the
 * next paragraph) shall be included in all copies or substantial
 * portions of the Software.
 *
 * THE SOFTWARE IS PROVIDED "AS IS", WITHOUT WARRANTY OF ANY KIND,
 * EXPRESS OR IMPLIED, INCLUDING BUT NOT LIMITED TO THE WARRANTIES OF
 * MERCHANTABILITY, FITNESS FOR A PARTICULAR PURPOSE AND NONINFRINGEMENT.
 * IN NO EVENT SHALL THE COPYRIGHT OWNER(S) AND/OR ITS SUPPLIERS BE
 * LIABLE FOR ANY CLAIM, DAMAGES OR OTHER LIABILITY, WHETHER IN AN ACTION
 * OF CONTRACT, TORT OR OTHERWISE, ARISING FROM, OUT OF OR IN CONNECTION
 * WITH THE SOFTWARE OR THE USE OR OTHER DEALINGS IN THE SOFTWARE.
 */
#include "brw_context.h"
#include "brw_wm.h"
#include "brw_state.h"
#include "brw_shader.h"
#include "main/enums.h"
#include "main/formats.h"
#include "main/fbobject.h"
#include "main/samplerobj.h"
#include "main/framebuffer.h"
#include "program/prog_parameter.h"
#include "program/program.h"
#include "intel_mipmap_tree.h"
#include "brw_nir.h"

#include "util/ralloc.h"

/**
 * Return a bitfield where bit n is set if barycentric interpolation mode n
 * (see enum brw_wm_barycentric_interp_mode) is needed by the fragment shader.
 */
<<<<<<< HEAD
unsigned
brw_compute_barycentric_interp_modes(struct brw_context *brw,
=======
static unsigned
brw_compute_barycentric_interp_modes(const struct brw_device_info *devinfo,
>>>>>>> 3cd53952
                                     bool shade_model_flat,
                                     bool persample_shading,
                                     nir_shader *shader)
{
   unsigned barycentric_interp_modes = 0;

   nir_foreach_variable(var, &shader->inputs) {
      enum glsl_interp_qualifier interp_qualifier = var->data.interpolation;
      bool is_centroid = var->data.centroid && !persample_shading;
      bool is_sample = var->data.sample || persample_shading;
      bool is_gl_Color = (var->data.location == VARYING_SLOT_COL0) ||
                         (var->data.location == VARYING_SLOT_COL1);

      /* Ignore WPOS and FACE, because they don't require interpolation. */
      if (var->data.location == VARYING_SLOT_POS ||
          var->data.location == VARYING_SLOT_FACE)
         continue;

      /* Determine the set (or sets) of barycentric coordinates needed to
       * interpolate this variable.  Note that when
       * brw->needs_unlit_centroid_workaround is set, centroid interpolation
       * uses PIXEL interpolation for unlit pixels and CENTROID interpolation
       * for lit pixels, so we need both sets of barycentric coordinates.
       */
      if (interp_qualifier == INTERP_QUALIFIER_NOPERSPECTIVE) {
         if (is_centroid) {
            barycentric_interp_modes |=
               1 << BRW_WM_NONPERSPECTIVE_CENTROID_BARYCENTRIC;
         } else if (is_sample) {
            barycentric_interp_modes |=
               1 << BRW_WM_NONPERSPECTIVE_SAMPLE_BARYCENTRIC;
         }
         if ((!is_centroid && !is_sample) ||
             devinfo->needs_unlit_centroid_workaround) {
            barycentric_interp_modes |=
               1 << BRW_WM_NONPERSPECTIVE_PIXEL_BARYCENTRIC;
         }
      } else if (interp_qualifier == INTERP_QUALIFIER_SMOOTH ||
                 (!(shade_model_flat && is_gl_Color) &&
                  interp_qualifier == INTERP_QUALIFIER_NONE)) {
         if (is_centroid) {
            barycentric_interp_modes |=
               1 << BRW_WM_PERSPECTIVE_CENTROID_BARYCENTRIC;
         } else if (is_sample) {
            barycentric_interp_modes |=
               1 << BRW_WM_PERSPECTIVE_SAMPLE_BARYCENTRIC;
         }
         if ((!is_centroid && !is_sample) ||
             devinfo->needs_unlit_centroid_workaround) {
            barycentric_interp_modes |=
               1 << BRW_WM_PERSPECTIVE_PIXEL_BARYCENTRIC;
         }
      }
   }

   return barycentric_interp_modes;
}

static uint8_t
computed_depth_mode(struct gl_fragment_program *fp)
{
   if (fp->Base.OutputsWritten & BITFIELD64_BIT(FRAG_RESULT_DEPTH)) {
      switch (fp->FragDepthLayout) {
      case FRAG_DEPTH_LAYOUT_NONE:
      case FRAG_DEPTH_LAYOUT_ANY:
         return BRW_PSCDEPTH_ON;
      case FRAG_DEPTH_LAYOUT_GREATER:
         return BRW_PSCDEPTH_ON_GE;
      case FRAG_DEPTH_LAYOUT_LESS:
         return BRW_PSCDEPTH_ON_LE;
      case FRAG_DEPTH_LAYOUT_UNCHANGED:
         return BRW_PSCDEPTH_OFF;
      }
   }
   return BRW_PSCDEPTH_OFF;
}

static void
assign_fs_binding_table_offsets(const struct brw_device_info *devinfo,
                                const struct gl_shader_program *shader_prog,
                                const struct gl_program *prog,
                                const struct brw_wm_prog_key *key,
                                struct brw_wm_prog_data *prog_data)
{
   uint32_t next_binding_table_offset = 0;

   /* If there are no color regions, we still perform an FB write to a null
    * renderbuffer, which we place at surface index 0.
    */
   prog_data->binding_table.render_target_start = next_binding_table_offset;
   next_binding_table_offset += MAX2(key->nr_color_regions, 1);

   brw_assign_common_binding_table_offsets(MESA_SHADER_FRAGMENT, devinfo,
                                           shader_prog, prog, &prog_data->base,
                                           next_binding_table_offset);
}

/**
 * All Mesa program -> GPU code generation goes through this function.
 * Depending on the instructions used (i.e. flow control instructions)
 * we'll use one of two code generators.
 */
bool
brw_codegen_wm_prog(struct brw_context *brw,
                    struct gl_shader_program *prog,
                    struct brw_fragment_program *fp,
                    struct brw_wm_prog_key *key)
{
   struct gl_context *ctx = &brw->ctx;
   void *mem_ctx = ralloc_context(NULL);
   struct brw_wm_prog_data prog_data;
   const GLuint *program;
   struct brw_shader *fs = NULL;
   GLuint program_size;
   bool start_busy = false;
   double start_time = 0;

   if (prog)
      fs = (struct brw_shader *)prog->_LinkedShaders[MESA_SHADER_FRAGMENT];

   memset(&prog_data, 0, sizeof(prog_data));
   /* key->alpha_test_func means simulating alpha testing via discards,
    * so the shader definitely kills pixels.
    */
   prog_data.uses_kill = fp->program.UsesKill || key->alpha_test_func;
   prog_data.uses_omask =
      fp->program.Base.OutputsWritten & BITFIELD64_BIT(FRAG_RESULT_SAMPLE_MASK);
   prog_data.computed_depth_mode = computed_depth_mode(&fp->program);

   prog_data.early_fragment_tests = fs && fs->base.EarlyFragmentTests;

   /* Use ALT floating point mode for ARB programs so that 0^0 == 1. */
   if (!prog)
      prog_data.base.use_alt_mode = true;

   assign_fs_binding_table_offsets(brw->intelScreen->devinfo, prog,
                                   &fp->program.Base, key, &prog_data);

   /* Allocate the references to the uniforms that will end up in the
    * prog_data associated with the compiled program, and which will be freed
    * by the state cache.
    */
   int param_count = fp->program.Base.nir->num_uniforms;
   if (fs)
      prog_data.base.nr_image_params = fs->base.NumImages;
   /* The backend also sometimes adds params for texture size. */
   param_count += 2 * ctx->Const.Program[MESA_SHADER_FRAGMENT].MaxTextureImageUnits;
   prog_data.base.param =
      rzalloc_array(NULL, const gl_constant_value *, param_count);
   prog_data.base.pull_param =
      rzalloc_array(NULL, const gl_constant_value *, param_count);
   prog_data.base.image_param =
      rzalloc_array(NULL, struct brw_image_param,
                    prog_data.base.nr_image_params);
   prog_data.base.nr_params = param_count;

   if (prog) {
      brw_nir_setup_glsl_uniforms(fp->program.Base.nir, prog, &fp->program.Base,
                                  &prog_data.base, true);
   } else {
      brw_nir_setup_arb_uniforms(fp->program.Base.nir, &fp->program.Base,
                                 &prog_data.base);
   }

   prog_data.barycentric_interp_modes =
      brw_compute_barycentric_interp_modes(brw->intelScreen->devinfo,
                                           key->flat_shade,
                                           key->persample_shading,
                                           fp->program.Base.nir);

   if (unlikely(brw->perf_debug)) {
      start_busy = (brw->batch.last_bo &&
                    drm_intel_bo_busy(brw->batch.last_bo));
      start_time = get_time();
   }

   program = brw_wm_fs_emit(brw, mem_ctx, key, &prog_data,
                            &fp->program, prog, &program_size);
   if (program == NULL) {
      ralloc_free(mem_ctx);
      return false;
   }

   if (unlikely(brw->perf_debug) && fs) {
      if (fs->compiled_once)
         brw_wm_debug_recompile(brw, prog, key);
      fs->compiled_once = true;

      if (start_busy && !drm_intel_bo_busy(brw->batch.last_bo)) {
         perf_debug("FS compile took %.03f ms and stalled the GPU\n",
                    (get_time() - start_time) * 1000);
      }
   }

   if (prog_data.base.total_scratch) {
      brw_get_scratch_bo(brw, &brw->wm.base.scratch_bo,
			 prog_data.base.total_scratch * brw->max_wm_threads);
   }

   if (unlikely(INTEL_DEBUG & DEBUG_WM))
      fprintf(stderr, "\n");

   brw_upload_cache(&brw->cache, BRW_CACHE_FS_PROG,
		    key, sizeof(struct brw_wm_prog_key),
		    program, program_size,
		    &prog_data, sizeof(prog_data),
		    &brw->wm.base.prog_offset, &brw->wm.prog_data);

   ralloc_free(mem_ctx);

   return true;
}

static bool
key_debug(struct brw_context *brw, const char *name, int a, int b)
{
   if (a != b) {
      perf_debug("  %s %d->%d\n", name, a, b);
      return true;
   } else {
      return false;
   }
}

bool
brw_debug_recompile_sampler_key(struct brw_context *brw,
                                const struct brw_sampler_prog_key_data *old_key,
                                const struct brw_sampler_prog_key_data *key)
{
   bool found = false;

   for (unsigned int i = 0; i < MAX_SAMPLERS; i++) {
      found |= key_debug(brw, "EXT_texture_swizzle or DEPTH_TEXTURE_MODE",
                         old_key->swizzles[i], key->swizzles[i]);
   }
   found |= key_debug(brw, "GL_CLAMP enabled on any texture unit's 1st coordinate",
                      old_key->gl_clamp_mask[0], key->gl_clamp_mask[0]);
   found |= key_debug(brw, "GL_CLAMP enabled on any texture unit's 2nd coordinate",
                      old_key->gl_clamp_mask[1], key->gl_clamp_mask[1]);
   found |= key_debug(brw, "GL_CLAMP enabled on any texture unit's 3rd coordinate",
                      old_key->gl_clamp_mask[2], key->gl_clamp_mask[2]);
   found |= key_debug(brw, "gather channel quirk on any texture unit",
                      old_key->gather_channel_quirk_mask, key->gather_channel_quirk_mask);
   found |= key_debug(brw, "compressed multisample layout",
                      old_key->compressed_multisample_layout_mask,
                      key->compressed_multisample_layout_mask);

   for (unsigned int i = 0; i < MAX_SAMPLERS; i++) {
      found |= key_debug(brw, "textureGather workarounds",
                         old_key->gen6_gather_wa[i], key->gen6_gather_wa[i]);
   }

   return found;
}

void
brw_wm_debug_recompile(struct brw_context *brw,
                       struct gl_shader_program *prog,
                       const struct brw_wm_prog_key *key)
{
   struct brw_cache_item *c = NULL;
   const struct brw_wm_prog_key *old_key = NULL;
   bool found = false;

   perf_debug("Recompiling fragment shader for program %d\n", prog->Name);

   for (unsigned int i = 0; i < brw->cache.size; i++) {
      for (c = brw->cache.items[i]; c; c = c->next) {
         if (c->cache_id == BRW_CACHE_FS_PROG) {
            old_key = c->key;

            if (old_key->program_string_id == key->program_string_id)
               break;
         }
      }
      if (c)
         break;
   }

   if (!c) {
      perf_debug("  Didn't find previous compile in the shader cache for debug\n");
      return;
   }

   found |= key_debug(brw, "alphatest, computed depth, depth test, or "
                      "depth write",
                      old_key->iz_lookup, key->iz_lookup);
   found |= key_debug(brw, "depth statistics",
                      old_key->stats_wm, key->stats_wm);
   found |= key_debug(brw, "flat shading",
                      old_key->flat_shade, key->flat_shade);
   found |= key_debug(brw, "per-sample shading",
                      old_key->persample_shading, key->persample_shading);
   found |= key_debug(brw, "per-sample shading and 2x MSAA",
                      old_key->persample_2x, key->persample_2x);
   found |= key_debug(brw, "number of color buffers",
                      old_key->nr_color_regions, key->nr_color_regions);
   found |= key_debug(brw, "MRT alpha test or alpha-to-coverage",
                      old_key->replicate_alpha, key->replicate_alpha);
   found |= key_debug(brw, "rendering to FBO",
                      old_key->render_to_fbo, key->render_to_fbo);
   found |= key_debug(brw, "fragment color clamping",
                      old_key->clamp_fragment_color, key->clamp_fragment_color);
   found |= key_debug(brw, "line smoothing",
                      old_key->line_aa, key->line_aa);
   found |= key_debug(brw, "renderbuffer height",
                      old_key->drawable_height, key->drawable_height);
   found |= key_debug(brw, "input slots valid",
                      old_key->input_slots_valid, key->input_slots_valid);
   found |= key_debug(brw, "mrt alpha test function",
                      old_key->alpha_test_func, key->alpha_test_func);
   found |= key_debug(brw, "mrt alpha test reference value",
                      old_key->alpha_test_ref, key->alpha_test_ref);

   found |= brw_debug_recompile_sampler_key(brw, &old_key->tex, &key->tex);

   if (!found) {
      perf_debug("  Something else\n");
   }
}

static uint8_t
gen6_gather_workaround(GLenum internalformat)
{
   switch (internalformat) {
   case GL_R8I: return WA_SIGN | WA_8BIT;
   case GL_R8UI: return WA_8BIT;
   case GL_R16I: return WA_SIGN | WA_16BIT;
   case GL_R16UI: return WA_16BIT;
   default:
      /* Note that even though GL_R32I and GL_R32UI have format overrides in
       * the surface state, there is no shader w/a required.
       */
      return 0;
   }
}

void
brw_populate_sampler_prog_key_data(struct gl_context *ctx,
				   const struct gl_program *prog,
                                   unsigned sampler_count,
				   struct brw_sampler_prog_key_data *key)
{
   struct brw_context *brw = brw_context(ctx);

   for (int s = 0; s < sampler_count; s++) {
      key->swizzles[s] = SWIZZLE_NOOP;

      if (!(prog->SamplersUsed & (1 << s)))
	 continue;

      int unit_id = prog->SamplerUnits[s];
      const struct gl_texture_unit *unit = &ctx->Texture.Unit[unit_id];

      if (unit->_Current && unit->_Current->Target != GL_TEXTURE_BUFFER) {
	 const struct gl_texture_object *t = unit->_Current;
	 const struct gl_texture_image *img = t->Image[0][t->BaseLevel];
	 struct gl_sampler_object *sampler = _mesa_get_samplerobj(ctx, unit_id);

         const bool alpha_depth = t->DepthMode == GL_ALPHA &&
            (img->_BaseFormat == GL_DEPTH_COMPONENT ||
             img->_BaseFormat == GL_DEPTH_STENCIL);

         /* Haswell handles texture swizzling as surface format overrides
          * (except for GL_ALPHA); all other platforms need MOVs in the shader.
          */
         if (alpha_depth || (brw->gen < 8 && !brw->is_haswell))
            key->swizzles[s] = brw_get_texture_swizzle(ctx, t);

	 if (brw->gen < 8 &&
             sampler->MinFilter != GL_NEAREST &&
	     sampler->MagFilter != GL_NEAREST) {
	    if (sampler->WrapS == GL_CLAMP)
	       key->gl_clamp_mask[0] |= 1 << s;
	    if (sampler->WrapT == GL_CLAMP)
	       key->gl_clamp_mask[1] |= 1 << s;
	    if (sampler->WrapR == GL_CLAMP)
	       key->gl_clamp_mask[2] |= 1 << s;
	 }

         /* gather4's channel select for green from RG32F is broken; requires
          * a shader w/a on IVB; fixable with just SCS on HSW.
          */
         if (brw->gen == 7 && !brw->is_haswell && prog->UsesGather) {
            if (img->InternalFormat == GL_RG32F)
               key->gather_channel_quirk_mask |= 1 << s;
         }

         /* Gen6's gather4 is broken for UINT/SINT; we treat them as
          * UNORM/FLOAT instead and fix it in the shader.
          */
         if (brw->gen == 6 && prog->UsesGather) {
            key->gen6_gather_wa[s] = gen6_gather_workaround(img->InternalFormat);
         }

         /* If this is a multisample sampler, and uses the CMS MSAA layout,
          * then we need to emit slightly different code to first sample the
          * MCS surface.
          */
         struct intel_texture_object *intel_tex =
            intel_texture_object((struct gl_texture_object *)t);

         if (brw->gen >= 7 &&
             intel_tex->mt->msaa_layout == INTEL_MSAA_LAYOUT_CMS) {
            key->compressed_multisample_layout_mask |= 1 << s;
         }
      }
   }
}

static bool
brw_wm_state_dirty (struct brw_context *brw)
{
   return brw_state_dirty(brw,
                          _NEW_BUFFERS |
                          _NEW_COLOR |
                          _NEW_DEPTH |
                          _NEW_FRAG_CLAMP |
                          _NEW_HINT |
                          _NEW_LIGHT |
                          _NEW_LINE |
                          _NEW_MULTISAMPLE |
                          _NEW_POLYGON |
                          _NEW_STENCIL |
                          _NEW_TEXTURE,
                          BRW_NEW_FRAGMENT_PROGRAM |
                          BRW_NEW_REDUCED_PRIMITIVE |
                          BRW_NEW_STATS_WM |
                          BRW_NEW_VUE_MAP_GEOM_OUT);
}

static void
brw_wm_populate_key(struct brw_context *brw, struct brw_wm_prog_key *key)
{
   struct gl_context *ctx = &brw->ctx;
   /* BRW_NEW_FRAGMENT_PROGRAM */
   const struct brw_fragment_program *fp =
      (struct brw_fragment_program *) brw->fragment_program;
   const struct gl_program *prog = (struct gl_program *) brw->fragment_program;
   GLuint lookup = 0;
   GLuint line_aa;
   bool program_uses_dfdy = fp->program.UsesDFdy;
   const bool multisample_fbo = _mesa_geometric_samples(ctx->DrawBuffer) > 1;

   memset(key, 0, sizeof(*key));

   /* Build the index for table lookup
    */
   if (brw->gen < 6) {
      /* _NEW_COLOR */
      if (fp->program.UsesKill || ctx->Color.AlphaEnabled)
	 lookup |= IZ_PS_KILL_ALPHATEST_BIT;

      if (fp->program.Base.OutputsWritten & BITFIELD64_BIT(FRAG_RESULT_DEPTH))
	 lookup |= IZ_PS_COMPUTES_DEPTH_BIT;

      /* _NEW_DEPTH */
      if (ctx->Depth.Test)
	 lookup |= IZ_DEPTH_TEST_ENABLE_BIT;

      if (ctx->Depth.Test && ctx->Depth.Mask) /* ?? */
	 lookup |= IZ_DEPTH_WRITE_ENABLE_BIT;

      /* _NEW_STENCIL | _NEW_BUFFERS */
      if (ctx->Stencil._Enabled) {
	 lookup |= IZ_STENCIL_TEST_ENABLE_BIT;

	 if (ctx->Stencil.WriteMask[0] ||
	     ctx->Stencil.WriteMask[ctx->Stencil._BackFace])
	    lookup |= IZ_STENCIL_WRITE_ENABLE_BIT;
      }
      key->iz_lookup = lookup;
   }

   line_aa = AA_NEVER;

   /* _NEW_LINE, _NEW_POLYGON, BRW_NEW_REDUCED_PRIMITIVE */
   if (ctx->Line.SmoothFlag) {
      if (brw->reduced_primitive == GL_LINES) {
	 line_aa = AA_ALWAYS;
      }
      else if (brw->reduced_primitive == GL_TRIANGLES) {
	 if (ctx->Polygon.FrontMode == GL_LINE) {
	    line_aa = AA_SOMETIMES;

	    if (ctx->Polygon.BackMode == GL_LINE ||
		(ctx->Polygon.CullFlag &&
		 ctx->Polygon.CullFaceMode == GL_BACK))
	       line_aa = AA_ALWAYS;
	 }
	 else if (ctx->Polygon.BackMode == GL_LINE) {
	    line_aa = AA_SOMETIMES;

	    if ((ctx->Polygon.CullFlag &&
		 ctx->Polygon.CullFaceMode == GL_FRONT))
	       line_aa = AA_ALWAYS;
	 }
      }
   }

   key->line_aa = line_aa;

   /* _NEW_HINT */
   key->high_quality_derivatives =
      ctx->Hint.FragmentShaderDerivative == GL_NICEST;

   if (brw->gen < 6)
      key->stats_wm = brw->stats_wm;

   /* _NEW_LIGHT */
   key->flat_shade = (ctx->Light.ShadeModel == GL_FLAT);

   /* _NEW_FRAG_CLAMP | _NEW_BUFFERS */
   key->clamp_fragment_color = ctx->Color._ClampFragmentColor;

   /* _NEW_TEXTURE */
   brw_populate_sampler_prog_key_data(ctx, prog, brw->wm.base.sampler_count,
                                      &key->tex);

   /* _NEW_BUFFERS */
   /*
    * Include the draw buffer origin and height so that we can calculate
    * fragment position values relative to the bottom left of the drawable,
    * from the incoming screen origin relative position we get as part of our
    * payload.
    *
    * This is only needed for the WM_WPOSXY opcode when the fragment program
    * uses the gl_FragCoord input.
    *
    * We could avoid recompiling by including this as a constant referenced by
    * our program, but if we were to do that it would also be nice to handle
    * getting that constant updated at batchbuffer submit time (when we
    * hold the lock and know where the buffer really is) rather than at emit
    * time when we don't hold the lock and are just guessing.  We could also
    * just avoid using this as key data if the program doesn't use
    * fragment.position.
    *
    * For DRI2 the origin_x/y will always be (0,0) but we still need the
    * drawable height in order to invert the Y axis.
    */
   if (fp->program.Base.InputsRead & VARYING_BIT_POS) {
      key->drawable_height = _mesa_geometric_height(ctx->DrawBuffer);
   }

   if ((fp->program.Base.InputsRead & VARYING_BIT_POS) || program_uses_dfdy) {
      key->render_to_fbo = _mesa_is_user_fbo(ctx->DrawBuffer);
   }

   /* _NEW_BUFFERS */
   key->nr_color_regions = ctx->DrawBuffer->_NumColorDrawBuffers;

   /* _NEW_MULTISAMPLE, _NEW_COLOR, _NEW_BUFFERS */
   key->replicate_alpha = ctx->DrawBuffer->_NumColorDrawBuffers > 1 &&
      (ctx->Multisample.SampleAlphaToCoverage || ctx->Color.AlphaEnabled);

   /* _NEW_BUFFERS _NEW_MULTISAMPLE */
   /* Ignore sample qualifier while computing this flag. */
   key->persample_shading =
      _mesa_get_min_invocations_per_fragment(ctx, &fp->program, true) > 1;
   if (key->persample_shading)
      key->persample_2x = _mesa_geometric_samples(ctx->DrawBuffer) == 2;

   key->compute_pos_offset =
      _mesa_get_min_invocations_per_fragment(ctx, &fp->program, false) > 1 &&
      fp->program.Base.SystemValuesRead & SYSTEM_BIT_SAMPLE_POS;

   key->compute_sample_id =
      multisample_fbo &&
      ctx->Multisample.Enabled &&
      (fp->program.Base.SystemValuesRead & SYSTEM_BIT_SAMPLE_ID);

   /* BRW_NEW_VUE_MAP_GEOM_OUT */
   if (brw->gen < 6 || _mesa_bitcount_64(fp->program.Base.InputsRead &
                                         BRW_FS_VARYING_INPUT_MASK) > 16)
      key->input_slots_valid = brw->vue_map_geom_out.slots_valid;


   /* _NEW_COLOR | _NEW_BUFFERS */
   /* Pre-gen6, the hardware alpha test always used each render
    * target's alpha to do alpha test, as opposed to render target 0's alpha
    * like GL requires.  Fix that by building the alpha test into the
    * shader, and we'll skip enabling the fixed function alpha test.
    */
   if (brw->gen < 6 && ctx->DrawBuffer->_NumColorDrawBuffers > 1 &&
       ctx->Color.AlphaEnabled) {
      key->alpha_test_func = ctx->Color.AlphaFunc;
      key->alpha_test_ref = ctx->Color.AlphaRef;
   }

   /* The unique fragment program ID */
   key->program_string_id = fp->id;
}

void
brw_upload_wm_prog(struct brw_context *brw)
{
   struct gl_context *ctx = &brw->ctx;
   struct gl_shader_program *current = ctx->_Shader->_CurrentFragmentProgram;
   struct brw_wm_prog_key key;
   struct brw_fragment_program *fp = (struct brw_fragment_program *)
      brw->fragment_program;

   if (!brw_wm_state_dirty(brw))
      return;

   brw_wm_populate_key(brw, &key);

   if (!brw_search_cache(&brw->cache, BRW_CACHE_FS_PROG,
			 &key, sizeof(key),
			 &brw->wm.base.prog_offset, &brw->wm.prog_data)) {
      bool success = brw_codegen_wm_prog(brw, current, fp, &key);
      (void) success;
      assert(success);
   }
   brw->wm.base.prog_data = &brw->wm.prog_data->base;
}

bool
brw_fs_precompile(struct gl_context *ctx,
                  struct gl_shader_program *shader_prog,
                  struct gl_program *prog)
{
   struct brw_context *brw = brw_context(ctx);
   struct brw_wm_prog_key key;

   struct gl_fragment_program *fp = (struct gl_fragment_program *) prog;
   struct brw_fragment_program *bfp = brw_fragment_program(fp);
   bool program_uses_dfdy = fp->UsesDFdy;

   memset(&key, 0, sizeof(key));

   if (brw->gen < 6) {
      if (fp->UsesKill)
         key.iz_lookup |= IZ_PS_KILL_ALPHATEST_BIT;

      if (fp->Base.OutputsWritten & BITFIELD64_BIT(FRAG_RESULT_DEPTH))
         key.iz_lookup |= IZ_PS_COMPUTES_DEPTH_BIT;

      /* Just assume depth testing. */
      key.iz_lookup |= IZ_DEPTH_TEST_ENABLE_BIT;
      key.iz_lookup |= IZ_DEPTH_WRITE_ENABLE_BIT;
   }

   if (brw->gen < 6 || _mesa_bitcount_64(fp->Base.InputsRead &
                                         BRW_FS_VARYING_INPUT_MASK) > 16)
      key.input_slots_valid = fp->Base.InputsRead | VARYING_BIT_POS;

   brw_setup_tex_for_precompile(brw, &key.tex, &fp->Base);

   if (fp->Base.InputsRead & VARYING_BIT_POS) {
      key.drawable_height = ctx->DrawBuffer->Height;
   }

   key.nr_color_regions = _mesa_bitcount_64(fp->Base.OutputsWritten &
         ~(BITFIELD64_BIT(FRAG_RESULT_DEPTH) |
         BITFIELD64_BIT(FRAG_RESULT_SAMPLE_MASK)));

   if ((fp->Base.InputsRead & VARYING_BIT_POS) || program_uses_dfdy) {
      key.render_to_fbo = _mesa_is_user_fbo(ctx->DrawBuffer) ||
                          key.nr_color_regions > 1;
   }

   key.program_string_id = bfp->id;

   uint32_t old_prog_offset = brw->wm.base.prog_offset;
   struct brw_wm_prog_data *old_prog_data = brw->wm.prog_data;

   bool success = brw_codegen_wm_prog(brw, shader_prog, bfp, &key);

   brw->wm.base.prog_offset = old_prog_offset;
   brw->wm.prog_data = old_prog_data;

   return success;
}<|MERGE_RESOLUTION|>--- conflicted
+++ resolved
@@ -43,13 +43,8 @@
  * Return a bitfield where bit n is set if barycentric interpolation mode n
  * (see enum brw_wm_barycentric_interp_mode) is needed by the fragment shader.
  */
-<<<<<<< HEAD
 unsigned
-brw_compute_barycentric_interp_modes(struct brw_context *brw,
-=======
-static unsigned
 brw_compute_barycentric_interp_modes(const struct brw_device_info *devinfo,
->>>>>>> 3cd53952
                                      bool shade_model_flat,
                                      bool persample_shading,
                                      nir_shader *shader)
