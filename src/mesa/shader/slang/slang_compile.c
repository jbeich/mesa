--- conflicted
+++ resolved
@@ -2479,12 +2479,8 @@
                      slang_unit_type type, slang_info_log * infolog,
                      slang_code_unit * builtin,
                      struct gl_shader *shader,
-<<<<<<< HEAD
-                     const struct gl_extensions *extensions)
-=======
                      const struct gl_extensions *extensions,
                      struct gl_sl_pragmas *pragmas)
->>>>>>> 03188b09
 {
    byte *prod;
    GLuint size, start, version;
@@ -2513,11 +2509,7 @@
    /* Now preprocess the source string. */
    slang_string_init(&preprocessed);
    if (!_slang_preprocess_directives(&preprocessed, &source[start],
-<<<<<<< HEAD
-                                     infolog, extensions)) {
-=======
                                      infolog, extensions, pragmas)) {
->>>>>>> 03188b09
       slang_string_free(&preprocessed);
       slang_info_log_error(infolog, "failed to preprocess the source.");
       return GL_FALSE;
@@ -2591,12 +2583,8 @@
 compile_object(grammar * id, const char *source, slang_code_object * object,
                slang_unit_type type, slang_info_log * infolog,
                struct gl_shader *shader,
-<<<<<<< HEAD
-               const struct gl_extensions *extensions)
-=======
                const struct gl_extensions *extensions,
                struct gl_sl_pragmas *pragmas)
->>>>>>> 03188b09
 {
    slang_code_unit *builtins = NULL;
    GLuint base_version = 110;
@@ -2695,11 +2683,7 @@
 
    /* compile the actual shader - pass-in built-in library for external shader */
    return compile_with_grammar(*id, source, &object->unit, type, infolog,
-<<<<<<< HEAD
-                               builtins, shader, extensions);
-=======
                                builtins, shader, extensions, pragmas);
->>>>>>> 03188b09
 }
 
 
@@ -2723,11 +2707,7 @@
    _slang_code_object_ctr(object);
 
    success = compile_object(&id, shader->Source, object, type, infolog, shader,
-<<<<<<< HEAD
-                            &ctx->Extensions);
-=======
                             &ctx->Extensions, &shader->Pragmas);
->>>>>>> 03188b09
    if (id != 0)
       grammar_destroy(id);
    if (!success)
