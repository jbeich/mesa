--- conflicted
+++ resolved
@@ -28,13 +28,9 @@
 /* Authors:  Keith Whitwell <keith@tungstengraphics.com>
  */
 
-<<<<<<< HEAD
+#include "pipe/p_state.h"
 #include "util/u_inlines.h"
-
-=======
-#include "pipe/p_state.h"
 #include "util/u_surface.h"
->>>>>>> bee9964b
 #include "lp_context.h"
 #include "lp_state.h"
 #include "lp_setup.h"
