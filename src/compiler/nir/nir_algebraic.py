#! /usr/bin/env python
#
# Copyright (C) 2014 Intel Corporation
#
# Permission is hereby granted, free of charge, to any person obtaining a
# copy of this software and associated documentation files (the "Software"),
# to deal in the Software without restriction, including without limitation
# the rights to use, copy, modify, merge, publish, distribute, sublicense,
# and/or sell copies of the Software, and to permit persons to whom the
# Software is furnished to do so, subject to the following conditions:
#
# The above copyright notice and this permission notice (including the next
# paragraph) shall be included in all copies or substantial portions of the
# Software.
#
# THE SOFTWARE IS PROVIDED "AS IS", WITHOUT WARRANTY OF ANY KIND, EXPRESS OR
# IMPLIED, INCLUDING BUT NOT LIMITED TO THE WARRANTIES OF MERCHANTABILITY,
# FITNESS FOR A PARTICULAR PURPOSE AND NONINFRINGEMENT.  IN NO EVENT SHALL
# THE AUTHORS OR COPYRIGHT HOLDERS BE LIABLE FOR ANY CLAIM, DAMAGES OR OTHER
# LIABILITY, WHETHER IN AN ACTION OF CONTRACT, TORT OR OTHERWISE, ARISING
# FROM, OUT OF OR IN CONNECTION WITH THE SOFTWARE OR THE USE OR OTHER DEALINGS
# IN THE SOFTWARE.
#
# Authors:
#    Jason Ekstrand (jason@jlekstrand.net)

import itertools
import struct
import sys
import mako.template
import re

# Represents a set of variables, each with a unique id
class VarSet(object):
   def __init__(self):
      self.names = {}
      self.ids = itertools.count()
      self.immutable = False;

   def __getitem__(self, name):
      if name not in self.names:
         assert not self.immutable, "Unknown replacement variable: " + name
         self.names[name] = self.ids.next()

      return self.names[name]

   def lock(self):
      self.immutable = True

class Value(object):
   @staticmethod
   def create(val, name_base, varset):
      if isinstance(val, tuple):
         return Expression(val, name_base, varset)
      elif isinstance(val, Expression):
         return val
      elif isinstance(val, (str, unicode)):
         return Variable(val, name_base, varset)
      elif isinstance(val, (bool, int, long, float)):
         return Constant(val, name_base)

   __template = mako.template.Template("""
static const ${val.c_type} ${val.name} = {
   { ${val.type_enum} },
% if isinstance(val, Constant):
   { ${hex(val)} /* ${val.value} */ },
% elif isinstance(val, Variable):
   ${val.index}, /* ${val.var_name} */
   ${'true' if val.is_constant else 'false'},
   nir_type_${ val.required_type or 'invalid' },
% elif isinstance(val, Expression):
   nir_op_${val.opcode},
   { ${', '.join(src.c_ptr for src in val.sources)} },
% endif
};""")

   def __init__(self, name, type_str):
      self.name = name
      self.type_str = type_str

   @property
   def type_enum(self):
      return "nir_search_value_" + self.type_str

   @property
   def c_type(self):
      return "nir_search_" + self.type_str

   @property
   def c_ptr(self):
      return "&{0}.value".format(self.name)

   def render(self):
      return self.__template.render(val=self,
                                    Constant=Constant,
                                    Variable=Variable,
                                    Expression=Expression)

class Constant(Value):
   def __init__(self, val, name):
      Value.__init__(self, name, "constant")
      self.value = val

   def __hex__(self):
      if isinstance(self.value, (bool)):
         return 'NIR_TRUE' if self.value else 'NIR_FALSE'
      if isinstance(self.value, (int, long)):
<<<<<<< HEAD
         return hex(struct.unpack('I', struct.pack('i' if self.value < 0 else 'I', self.value))[0])
=======
         return hex(self.value)
>>>>>>> 8b0fb1c1
      elif isinstance(self.value, float):
         return hex(struct.unpack('I', struct.pack('f', self.value))[0])
      else:
         assert False

_var_name_re = re.compile(r"(?P<const>#)?(?P<name>\w+)(?:@(?P<type>\w+))?")

class Variable(Value):
   def __init__(self, val, name, varset):
      Value.__init__(self, name, "variable")

      m = _var_name_re.match(val)
      assert m and m.group('name') is not None

      self.var_name = m.group('name')
      self.is_constant = m.group('const') is not None
      self.required_type = m.group('type')

      if self.required_type is not None:
         assert self.required_type in ('float', 'bool', 'int', 'unsigned')

      self.index = varset[self.var_name]

class Expression(Value):
   def __init__(self, expr, name_base, varset):
      Value.__init__(self, name_base, "expression")
      assert isinstance(expr, tuple)

      self.opcode = expr[0]
      self.sources = [ Value.create(src, "{0}_{1}".format(name_base, i), varset)
                       for (i, src) in enumerate(expr[1:]) ]

   def render(self):
      srcs = "\n".join(src.render() for src in self.sources)
      return srcs + super(Expression, self).render()

_optimization_ids = itertools.count()

condition_list = ['true']

class SearchAndReplace(object):
   def __init__(self, transform):
      self.id = _optimization_ids.next()

      search = transform[0]
      replace = transform[1]
      if len(transform) > 2:
         self.condition = transform[2]
      else:
         self.condition = 'true'

      if self.condition not in condition_list:
         condition_list.append(self.condition)
      self.condition_index = condition_list.index(self.condition)

      varset = VarSet()
      if isinstance(search, Expression):
         self.search = search
      else:
         self.search = Expression(search, "search{0}".format(self.id), varset)

      varset.lock()

      if isinstance(replace, Value):
         self.replace = replace
      else:
         self.replace = Value.create(replace, "replace{0}".format(self.id), varset)

_algebraic_pass_template = mako.template.Template("""
#include "nir.h"
#include "nir_search.h"

#ifndef NIR_OPT_ALGEBRAIC_STRUCT_DEFS
#define NIR_OPT_ALGEBRAIC_STRUCT_DEFS

struct transform {
   const nir_search_expression *search;
   const nir_search_value *replace;
   unsigned condition_offset;
};

struct opt_state {
   void *mem_ctx;
   bool progress;
   const bool *condition_flags;
};

#endif

% for (opcode, xform_list) in xform_dict.iteritems():
% for xform in xform_list:
   ${xform.search.render()}
   ${xform.replace.render()}
% endfor

static const struct transform ${pass_name}_${opcode}_xforms[] = {
% for xform in xform_list:
   { &${xform.search.name}, ${xform.replace.c_ptr}, ${xform.condition_index} },
% endfor
};
% endfor

static bool
${pass_name}_block(nir_block *block, void *void_state)
{
   struct opt_state *state = void_state;

   nir_foreach_instr_reverse_safe(block, instr) {
      if (instr->type != nir_instr_type_alu)
         continue;

      nir_alu_instr *alu = nir_instr_as_alu(instr);
      if (!alu->dest.dest.is_ssa)
         continue;

      switch (alu->op) {
      % for opcode in xform_dict.keys():
      case nir_op_${opcode}:
         for (unsigned i = 0; i < ARRAY_SIZE(${pass_name}_${opcode}_xforms); i++) {
            const struct transform *xform = &${pass_name}_${opcode}_xforms[i];
            if (state->condition_flags[xform->condition_offset] &&
                nir_replace_instr(alu, xform->search, xform->replace,
                                  state->mem_ctx)) {
               state->progress = true;
               break;
            }
         }
         break;
      % endfor
      default:
         break;
      }
   }

   return true;
}

static bool
${pass_name}_impl(nir_function_impl *impl, const bool *condition_flags)
{
   struct opt_state state;

   state.mem_ctx = ralloc_parent(impl);
   state.progress = false;
   state.condition_flags = condition_flags;

   nir_foreach_block_reverse(impl, ${pass_name}_block, &state);

   if (state.progress)
      nir_metadata_preserve(impl, nir_metadata_block_index |
                                  nir_metadata_dominance);

   return state.progress;
}


bool
${pass_name}(nir_shader *shader)
{
   bool progress = false;
   bool condition_flags[${len(condition_list)}];
   const nir_shader_compiler_options *options = shader->options;

   % for index, condition in enumerate(condition_list):
   condition_flags[${index}] = ${condition};
   % endfor

   nir_foreach_function(shader, function) {
      if (function->impl)
         progress |= ${pass_name}_impl(function->impl, condition_flags);
   }

   return progress;
}
""")

class AlgebraicPass(object):
   def __init__(self, pass_name, transforms):
      self.xform_dict = {}
      self.pass_name = pass_name

      for xform in transforms:
         if not isinstance(xform, SearchAndReplace):
            xform = SearchAndReplace(xform)

         if xform.search.opcode not in self.xform_dict:
            self.xform_dict[xform.search.opcode] = []

         self.xform_dict[xform.search.opcode].append(xform)

   def render(self):
      return _algebraic_pass_template.render(pass_name=self.pass_name,
                                             xform_dict=self.xform_dict,
                                             condition_list=condition_list)<|MERGE_RESOLUTION|>--- conflicted
+++ resolved
@@ -105,11 +105,7 @@
       if isinstance(self.value, (bool)):
          return 'NIR_TRUE' if self.value else 'NIR_FALSE'
       if isinstance(self.value, (int, long)):
-<<<<<<< HEAD
-         return hex(struct.unpack('I', struct.pack('i' if self.value < 0 else 'I', self.value))[0])
-=======
          return hex(self.value)
->>>>>>> 8b0fb1c1
       elif isinstance(self.value, float):
          return hex(struct.unpack('I', struct.pack('f', self.value))[0])
       else:
